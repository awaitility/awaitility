
package org.awaitility.core;

<<<<<<< HEAD
import static org.awaitility.Awaitility.*;

import static org.hamcrest.MatcherAssert.assertThat;
import static org.hamcrest.Matchers.is;
=======
import org.junit.Test;
>>>>>>> da76afe4

import java.time.Duration;
import java.util.concurrent.atomic.AtomicInteger;

import static org.awaitility.Awaitility.await;
import static org.hamcrest.MatcherAssert.assertThat;
import static org.hamcrest.Matchers.is;

public class ConditionAwaiterTest {


    /**
     * Asserts that https://github.com/awaitility/awaitility/issues/95 is resolved
     */
    @Test public void
    calculates_a_duration_of_1_nano_when_system_nano_time_is_skewed() {
        Duration duration = ConditionAwaiter.calculateConditionEvaluationDuration(Duration.ofNanos(10000000L), System.nanoTime());

        assertThat(duration.toNanos(), is(1L));
    }

<<<<<<< HEAD
    @Test public void atLeastIncludesPollDelayWithPollInterval() {
        long start = System.currentTimeMillis();
        await()
            .pollDelay(Duration.ofMillis(100))
            .pollInterval(Duration.ofMillis(50))
            .atLeast(Duration.ofMillis(1000))
            .until(() -> System.currentTimeMillis() - start > 1050);
=======
    /**
     * Asserts that https://github.com/awaitility/awaitility/issues/152 is resolved
     */
    @Test
    public void originalUncaughtExceptionHandlerIsSetBackAfterConditionEvaluation() {
        Thread.UncaughtExceptionHandler originalUncaughtExceptionHandler = (t, e) -> {};
        Thread.setDefaultUncaughtExceptionHandler(originalUncaughtExceptionHandler);

        final AtomicInteger count = new AtomicInteger(0);
        await().until(() -> {
            count.incrementAndGet();
            return count.get() > 1;
        });

        assertThat(Thread.getDefaultUncaughtExceptionHandler(), is(originalUncaughtExceptionHandler));
>>>>>>> da76afe4
    }
}<|MERGE_RESOLUTION|>--- conflicted
+++ resolved
@@ -1,14 +1,11 @@
 
 package org.awaitility.core;
 
-<<<<<<< HEAD
 import static org.awaitility.Awaitility.*;
 
 import static org.hamcrest.MatcherAssert.assertThat;
 import static org.hamcrest.Matchers.is;
-=======
 import org.junit.Test;
->>>>>>> da76afe4
 
 import java.time.Duration;
 import java.util.concurrent.atomic.AtomicInteger;
@@ -30,7 +27,7 @@
         assertThat(duration.toNanos(), is(1L));
     }
 
-<<<<<<< HEAD
+
     @Test public void atLeastIncludesPollDelayWithPollInterval() {
         long start = System.currentTimeMillis();
         await()
@@ -38,7 +35,9 @@
             .pollInterval(Duration.ofMillis(50))
             .atLeast(Duration.ofMillis(1000))
             .until(() -> System.currentTimeMillis() - start > 1050);
-=======
+    }
+}
+
     /**
      * Asserts that https://github.com/awaitility/awaitility/issues/152 is resolved
      */
@@ -54,6 +53,5 @@
         });
 
         assertThat(Thread.getDefaultUncaughtExceptionHandler(), is(originalUncaughtExceptionHandler));
->>>>>>> da76afe4
     }
 }