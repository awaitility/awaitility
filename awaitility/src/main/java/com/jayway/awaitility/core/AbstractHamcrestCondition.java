/*
 * Copyright 2010 the original author or authors.
 *
 * Licensed under the Apache License, Version 2.0 (the "License");
 * you may not use this file except in compliance with the License.
 * You may obtain a copy of the License at
 *
 *      http://www.apache.org/licenses/LICENSE-2.0
 *
 * Unless required by applicable law or agreed to in writing, software
 * distributed under the License is distributed on an "AS IS" BASIS,
 * WITHOUT WARRANTIES OR CONDITIONS OF ANY KIND, either express or implied.
 * See the License for the specific language governing permissions and
 * limitations under the License.
 */
package com.jayway.awaitility.core;

import com.jayway.awaitility.Duration;
import org.hamcrest.Description;
import org.hamcrest.Matcher;
import org.hamcrest.StringDescription;

import java.util.concurrent.Callable;

abstract class AbstractHamcrestCondition<T> implements Condition<T> {

    private ConditionAwaiter conditionAwaiter;

    private T lastResult;
    private final StopWatch watch;

    /**
     * <p>Constructor for AbstractHamcrestCondition.</p>
     *
     * @param supplier a {@link java.util.concurrent.Callable} object.
     * @param matcher  a {@link org.hamcrest.Matcher} object.
     * @param settings a {@link com.jayway.awaitility.core.ConditionSettings} object.
     */
    public AbstractHamcrestCondition(final Callable<T> supplier, final Matcher<? super T> matcher, final ConditionSettings settings) {
        if (supplier == null) {
            throw new IllegalArgumentException("You must specify a supplier (was null).");
        }
        if (matcher == null) {
            throw new IllegalArgumentException("You must specify a matcher (was null).");
        }

        watch = new StopWatch();
        Callable<Boolean> callable = new Callable<Boolean>() {
            public Boolean call() throws Exception {
                lastResult = supplier.call();
                boolean matches = matcher.matches(lastResult);
                if (!matches) {
                    handleIntermediaryMismatch(supplier, matcher, settings, watch);
                } else {
                    handleFinalMatch(supplier, matcher, settings, watch);
                }
                return matches;

            }
        };
        conditionAwaiter = new ConditionAwaiter(callable, settings) {
            @Override
            protected String getTimeoutMessage() {
                return String.format("%s expected %s but was <%s>", getCallableDescription(supplier), HamcrestToStringFilter.filter(matcher), lastResult);
            }
        };
    }

    private void handleFinalMatch(Callable<T> supplier, Matcher<? super T> matcher, ConditionSettings settings, StopWatch watch) {
        IntermediaryResultHandler handler = settings.getIntermediaryResultHandler();
        if (handler != null) {
            long elapsedTimeInMS = watch.getElapsedTimeInMS();
<<<<<<< HEAD
            long remainingTimeInMS = getRemainingTimeInMS(elapsedTimeInMS, settings);
=======
            long remainingTimeInMS = settings.getMaxWaitTime().equals(Duration.FOREVER) ?
                    Long.MAX_VALUE : settings.getMaxWaitTime().getValueInMS() - elapsedTimeInMS;
>>>>>>> 8ac6107a
            handler.handleMatch(
                    getMatchMessage(supplier, matcher),
                    elapsedTimeInMS,
                    remainingTimeInMS);
        }
    }

<<<<<<< HEAD
    private long getRemainingTimeInMS(long elapsedTimeInMS, ConditionSettings settings) {
        return settings.getMaxWaitTime().equals(Duration.FOREVER) ?
                Long.MAX_VALUE : settings.getMaxWaitTime().getValueInMS() - elapsedTimeInMS;
    }

=======
>>>>>>> 8ac6107a
    private String getMatchMessage(Callable<T> supplier, Matcher<? super T> matcher) {
        return String.format("%s's condition that %s has been satisfied", getCallableDescription(supplier), HamcrestToStringFilter.filter(matcher));
    }

    private void handleIntermediaryMismatch(Callable<T> supplier, Matcher<? super T> matcher, ConditionSettings settings, StopWatch watch) {
        IntermediaryResultHandler handler = settings.getIntermediaryResultHandler();
        if (handler != null) {
            long elapsedTimeInMS = watch.getElapsedTimeInMS();
<<<<<<< HEAD
            long remainingTimeInMS = getRemainingTimeInMS(elapsedTimeInMS, settings);
=======
            long remainingTimeInMS = settings.getMaxWaitTime().equals(Duration.FOREVER) ?
                    Long.MAX_VALUE : settings.getMaxWaitTime().getValueInMS() - elapsedTimeInMS;
>>>>>>> 8ac6107a
            handler.handleMismatch(
                    getMismatchMessage(supplier, matcher),
                    elapsedTimeInMS,
                    remainingTimeInMS);
        }
    }

    private String getMismatchMessage(Callable<T> supplier, Matcher<? super T> matcher) {
        Description mismatchDescription = new StringDescription();
        matcher.describeMismatch(lastResult, mismatchDescription);
        return String.format("%s expected %s but %s", getCallableDescription(supplier), HamcrestToStringFilter.filter(matcher), mismatchDescription);
    }

    private static class StopWatch {
        private long startTime;

        public void start() {
            this.startTime = System.currentTimeMillis();
        }

        public long getElapsedTimeInMS() {
            return System.currentTimeMillis() - startTime;
        }
    }

    /**
     * <p>await.</p>
     *
     * @return a T object.
     */
    public T await() {
        watch.start();
        conditionAwaiter.await();
        return lastResult;
    }

    abstract String getCallableDescription(final Callable<T> supplier);
}<|MERGE_RESOLUTION|>--- conflicted
+++ resolved
@@ -70,12 +70,7 @@
         IntermediaryResultHandler handler = settings.getIntermediaryResultHandler();
         if (handler != null) {
             long elapsedTimeInMS = watch.getElapsedTimeInMS();
-<<<<<<< HEAD
-            long remainingTimeInMS = getRemainingTimeInMS(elapsedTimeInMS, settings);
-=======
-            long remainingTimeInMS = settings.getMaxWaitTime().equals(Duration.FOREVER) ?
-                    Long.MAX_VALUE : settings.getMaxWaitTime().getValueInMS() - elapsedTimeInMS;
->>>>>>> 8ac6107a
+            long remainingTimeInMS = getRemainingTimeInMS(elapsedTimeInMS, settings.getMaxWaitTime());
             handler.handleMatch(
                     getMatchMessage(supplier, matcher),
                     elapsedTimeInMS,
@@ -83,14 +78,11 @@
         }
     }
 
-<<<<<<< HEAD
-    private long getRemainingTimeInMS(long elapsedTimeInMS, ConditionSettings settings) {
-        return settings.getMaxWaitTime().equals(Duration.FOREVER) ?
-                Long.MAX_VALUE : settings.getMaxWaitTime().getValueInMS() - elapsedTimeInMS;
+    private long getRemainingTimeInMS(long elapsedTimeInMS, Duration maxWaitTime) {
+        return maxWaitTime.equals(Duration.FOREVER) ?
+                Long.MAX_VALUE : maxWaitTime.getValueInMS() - elapsedTimeInMS;
     }
 
-=======
->>>>>>> 8ac6107a
     private String getMatchMessage(Callable<T> supplier, Matcher<? super T> matcher) {
         return String.format("%s's condition that %s has been satisfied", getCallableDescription(supplier), HamcrestToStringFilter.filter(matcher));
     }
@@ -99,12 +91,7 @@
         IntermediaryResultHandler handler = settings.getIntermediaryResultHandler();
         if (handler != null) {
             long elapsedTimeInMS = watch.getElapsedTimeInMS();
-<<<<<<< HEAD
-            long remainingTimeInMS = getRemainingTimeInMS(elapsedTimeInMS, settings);
-=======
-            long remainingTimeInMS = settings.getMaxWaitTime().equals(Duration.FOREVER) ?
-                    Long.MAX_VALUE : settings.getMaxWaitTime().getValueInMS() - elapsedTimeInMS;
->>>>>>> 8ac6107a
+            long remainingTimeInMS = getRemainingTimeInMS(elapsedTimeInMS, settings.getMaxWaitTime());
             handler.handleMismatch(
                     getMismatchMessage(supplier, matcher),
                     elapsedTimeInMS,
