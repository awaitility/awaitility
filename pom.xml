<!--
  ~ Copyright 2015 the original author or authors.
  ~
  ~ Licensed under the Apache License, Version 2.0 (the "License");
  ~ you may not use this file except in compliance with the License.
  ~ You may obtain a copy of the License at
  ~
  ~      http://www.apache.org/licenses/LICENSE-2.0
  ~
  ~ Unless required by applicable law or agreed to in writing, software
  ~ distributed under the License is distributed on an "AS IS" BASIS,
  ~ WITHOUT WARRANTIES OR CONDITIONS OF ANY KIND, either express or implied.
  ~ See the License for the specific language governing permissions and
  ~ limitations under the License.
  -->

<<<<<<< HEAD
<project xmlns="http://maven.apache.org/POM/4.0.0"
  xmlns:xsi="http://www.w3.org/2001/XMLSchema-instance"
  xsi:schemaLocation="http://maven.apache.org/POM/4.0.0
  http://maven.apache.org/maven-v4_0_0.xsd">
  <parent>
    <groupId>org.sonatype.oss</groupId>
    <artifactId>oss-parent</artifactId>
    <version>9</version>
  </parent>
  <modelVersion>4.0.0</modelVersion>
  <groupId>org.awaitility</groupId>
  <artifactId>awaitility-parent</artifactId>
  <packaging>pom</packaging>
  <version>3.0.0-SNAPSHOT</version>
  <url>http://github.com/awaitility/awaitility</url>
  <name>Awaitility Parent POM</name>
  <description>A Java DSL for synchronizing asynchronous operations</description>
  <inceptionYear>2010</inceptionYear>
  <issueManagement>
    <system>GitHub Issue Tracking</system>
    <url/>
  </issueManagement>
  <licenses>
    <license>
      <name>Apache 2.0</name>
      <url>LICENSE.txt</url>
    </license>
  </licenses>
=======
<project xmlns="http://maven.apache.org/POM/4.0.0" xmlns:xsi="http://www.w3.org/2001/XMLSchema-instance" xsi:schemaLocation="http://maven.apache.org/POM/4.0.0 http://maven.apache.org/maven-v4_0_0.xsd">
    <parent>
        <groupId>org.sonatype.oss</groupId>
        <artifactId>oss-parent</artifactId>
        <version>9</version>
    </parent>
    <modelVersion>4.0.0</modelVersion>
    <groupId>org.awaitility</groupId>
    <artifactId>awaitility-parent</artifactId>
    <packaging>pom</packaging>
    <version>3.0.1-SNAPSHOT</version>
    <url>http://github.com/awaitility/awaitility</url>
    <name>Awaitility Parent POM</name>
    <description>A Java DSL for synchronizing asynchronous operations</description>
    <inceptionYear>2010</inceptionYear>
    <issueManagement>
        <system>GitHub Issue Tracking</system>
        <url />
    </issueManagement>
    <licenses>
        <license>
            <name>Apache 2.0</name>
            <url>LICENSE.txt</url>
        </license>
    </licenses>
>>>>>>> 1cdc074f

  <developers>
    <developer>
      <name>Johan Haleby</name>
      <id>johan.haleby</id>
      <organization>Parkster</organization>
      <organizationUrl>https://www.parkster.se</organizationUrl>
      <roles>
        <role>Developer</role>
      </roles>
    </developer>
  </developers>

  <scm>
    <url>http://github.com/awaitility/awaitility/tree/${scm.branch}</url>
    <connection>scm:git:git://github.com/awaitility/awaitility.git</connection>
    <developerConnection>scm:git:ssh://git@github.com/awaitility/awaitility.git</developerConnection>
    <tag>HEAD</tag>
  </scm>
  <mailingLists>
    <mailingList>
      <name>Awaitility mailing-list</name>
      <archive>http://groups.google.com/group/awaitility/topics</archive>
    </mailingList>
  </mailingLists>

  <prerequisites>
    <maven>${maven.version}</maven>
  </prerequisites>

  <properties>
    <bytebuddy.version>1.6.11</bytebuddy.version>
    <hamcrest.version>1.3</hamcrest.version>
    <java.version>1.6</java.version>
    <maven.compiler.source>${java.version}</maven.compiler.source>
    <maven.compiler.target>${java.version}</maven.compiler.target>
    <maven-javadoc-plugin.version>2.10.4</maven-javadoc-plugin.version>
    <maven.version>3.5.0</maven.version>
    <project.build.sourceEncoding>UTF-8</project.build.sourceEncoding>
    <scm.branch>master</scm.branch>
    <slf4j.version>1.7.25</slf4j.version>
    <surefire.reportFormat>plain</surefire.reportFormat>
    <surefire.useFile>false</surefire.useFile>
    <surefire.vertsion>2.20</surefire.vertsion>
  </properties>


  <build>
    <pluginManagement>
      <plugins>
        <plugin>
          <artifactId>maven-compiler-plugin</artifactId>
          <version>3.6.1</version>
        </plugin>
        <plugin>
          <artifactId>maven-jar-plugin</artifactId>
          <version>2.4</version>
        </plugin>
        <plugin>
          <artifactId>maven-shade-plugin</artifactId>
          <version>2.4.3</version>
        </plugin>
        <plugin>
          <artifactId>maven-surefire-plugin</artifactId>
          <version>${surefire.vertsion}</version>
        </plugin>
      </plugins>
    </pluginManagement>
    <plugins>
      <plugin>
        <artifactId>maven-release-plugin</artifactId>
        <version>2.5</version>
        <configuration>
          <autoVersionSubmodules>true</autoVersionSubmodules>
        </configuration>
      </plugin>
      <plugin>
        <artifactId>maven-compiler-plugin</artifactId>
      </plugin>
      <plugin>
        <artifactId>maven-javadoc-plugin</artifactId>
        <version>${maven-javadoc-plugin.version}</version>
        <configuration>
          <encoding>${project.build.sourceEncoding}</encoding>
          <failOnError>false</failOnError>
        </configuration>
      </plugin>
      <plugin>
        <groupId>org.codehaus.mojo</groupId>
        <artifactId>animal-sniffer-maven-plugin</artifactId>
        <version>1.15</version>
        <configuration>
          <signature>
            <groupId>org.codehaus.mojo.signature</groupId>
            <artifactId>java16</artifactId>
            <version>1.0</version>
          </signature>
        </configuration>
        <executions>
          <execution>
            <id>check-java-compatibility</id>
            <phase>test</phase>
            <goals>
              <goal>check</goal>
            </goals>
          </execution>
        </executions>
      </plugin>

      <plugin>
        <artifactId>maven-dependency-plugin</artifactId>
        <version>3.0.0</version>
      </plugin>
      <plugin>
        <artifactId>maven-help-plugin</artifactId>
        <version>2.2</version>
      </plugin>
      <plugin>
        <groupId>org.codehaus.mojo</groupId>
        <artifactId>versions-maven-plugin</artifactId>
        <version>2.3</version>
      </plugin>

    </plugins>
  </build>

  <dependencyManagement>
    <dependencies>
      <dependency>
        <groupId>org.slf4j</groupId>
        <artifactId>jcl-over-slf4j</artifactId>
        <version>${slf4j.version}</version>
      </dependency>
      <dependency>
        <groupId>org.slf4j</groupId>
        <artifactId>slf4j-api</artifactId>
        <version>${slf4j.version}</version>
      </dependency>
      <dependency>
        <groupId>org.slf4j</groupId>
        <artifactId>slf4j-jdk14</artifactId>
        <version>${slf4j.version}</version>
      </dependency>

      <dependency>
        <groupId>junit</groupId>
        <artifactId>junit</artifactId>
        <version>4.12</version>
        <scope>test</scope>
      </dependency>
      <dependency>
        <groupId>org.awaitility</groupId>
        <artifactId>awaitility-test-support</artifactId>
        <version>${project.version}</version>
        <scope>test</scope>
      </dependency>
    </dependencies>
  </dependencyManagement>

  <profiles>
    <profile>
      <id>java8</id>
      <activation>
        <jdk>1.8</jdk>
      </activation>
      <modules>
        <module>awaitility-java8-test</module>
      </modules>
    </profile>
    <profile>
      <id>kotlin</id>
      <modules>
        <module>awaitility-kotlin-test</module>
      </modules>
    </profile>
    <profile>
      <id>release</id>
      <modules>
        <module>awaitility-java8-test</module>
        <module>awaitility-kotlin-test</module>
      </modules>
      <build>
        <plugins>
          <plugin>
            <artifactId>maven-source-plugin</artifactId>
            <version>2.2.1</version>
            <executions>
              <execution>
                <id>attach-sources</id>
                <goals>
                  <goal>jar</goal>
                </goals>
              </execution>
            </executions>
          </plugin>
          <plugin>
            <artifactId>maven-javadoc-plugin</artifactId>
            <version>${maven-javadoc-plugin.version}</version>
            <configuration>
              <encoding>${project.build.sourceEncoding}</encoding>
              <failOnError>false</failOnError>
            </configuration>
            <executions>
              <execution>
                <id>attach-javadocs</id>
                <goals>
                  <goal>jar</goal>
                </goals>
              </execution>
            </executions>
          </plugin>
        </plugins>
      </build>
    </profile>
  </profiles>

  <modules>
    <module>awaitility</module>
    <module>awaitility-proxy</module>
    <module>awaitility-scala</module>
    <module>awaitility-groovy</module>
    <module>awaitility-osgi-test</module>
    <module>awaitility-test-support</module>
  </modules>
</project><|MERGE_RESOLUTION|>--- conflicted
+++ resolved
@@ -13,63 +13,40 @@
   ~ See the License for the specific language governing permissions and
   ~ limitations under the License.
   -->
-
-<<<<<<< HEAD
 <project xmlns="http://maven.apache.org/POM/4.0.0"
   xmlns:xsi="http://www.w3.org/2001/XMLSchema-instance"
   xsi:schemaLocation="http://maven.apache.org/POM/4.0.0
   http://maven.apache.org/maven-v4_0_0.xsd">
+
+  <modelVersion>4.0.0</modelVersion>
+
   <parent>
     <groupId>org.sonatype.oss</groupId>
     <artifactId>oss-parent</artifactId>
     <version>9</version>
   </parent>
-  <modelVersion>4.0.0</modelVersion>
+
   <groupId>org.awaitility</groupId>
   <artifactId>awaitility-parent</artifactId>
   <packaging>pom</packaging>
-  <version>3.0.0-SNAPSHOT</version>
+  <version>3.0.1-SNAPSHOT</version>
+
   <url>http://github.com/awaitility/awaitility</url>
   <name>Awaitility Parent POM</name>
   <description>A Java DSL for synchronizing asynchronous operations</description>
   <inceptionYear>2010</inceptionYear>
+
   <issueManagement>
     <system>GitHub Issue Tracking</system>
     <url/>
   </issueManagement>
+
   <licenses>
     <license>
       <name>Apache 2.0</name>
       <url>LICENSE.txt</url>
     </license>
   </licenses>
-=======
-<project xmlns="http://maven.apache.org/POM/4.0.0" xmlns:xsi="http://www.w3.org/2001/XMLSchema-instance" xsi:schemaLocation="http://maven.apache.org/POM/4.0.0 http://maven.apache.org/maven-v4_0_0.xsd">
-    <parent>
-        <groupId>org.sonatype.oss</groupId>
-        <artifactId>oss-parent</artifactId>
-        <version>9</version>
-    </parent>
-    <modelVersion>4.0.0</modelVersion>
-    <groupId>org.awaitility</groupId>
-    <artifactId>awaitility-parent</artifactId>
-    <packaging>pom</packaging>
-    <version>3.0.1-SNAPSHOT</version>
-    <url>http://github.com/awaitility/awaitility</url>
-    <name>Awaitility Parent POM</name>
-    <description>A Java DSL for synchronizing asynchronous operations</description>
-    <inceptionYear>2010</inceptionYear>
-    <issueManagement>
-        <system>GitHub Issue Tracking</system>
-        <url />
-    </issueManagement>
-    <licenses>
-        <license>
-            <name>Apache 2.0</name>
-            <url>LICENSE.txt</url>
-        </license>
-    </licenses>
->>>>>>> 1cdc074f
 
   <developers>
     <developer>
@@ -101,7 +78,7 @@
   </prerequisites>
 
   <properties>
-    <bytebuddy.version>1.6.11</bytebuddy.version>
+    <bytebuddy.version>1.7.0</bytebuddy.version>
     <hamcrest.version>1.3</hamcrest.version>
     <java.version>1.6</java.version>
     <maven.compiler.source>${java.version}</maven.compiler.source>
@@ -110,12 +87,20 @@
     <maven.version>3.5.0</maven.version>
     <project.build.sourceEncoding>UTF-8</project.build.sourceEncoding>
     <scm.branch>master</scm.branch>
-    <slf4j.version>1.7.25</slf4j.version>
+    <slf4j.version>1.8.0-alpha2</slf4j.version>
     <surefire.reportFormat>plain</surefire.reportFormat>
     <surefire.useFile>false</surefire.useFile>
-    <surefire.vertsion>2.20</surefire.vertsion>
+    <surefire.version>2.20</surefire.version>
   </properties>
 
+  <modules>
+    <module>awaitility</module>
+    <module>awaitility-proxy</module>
+    <module>awaitility-scala</module>
+    <module>awaitility-groovy</module>
+    <module>awaitility-osgi-test</module>
+    <module>awaitility-test-support</module>
+  </modules>
 
   <build>
     <pluginManagement>
@@ -134,7 +119,7 @@
         </plugin>
         <plugin>
           <artifactId>maven-surefire-plugin</artifactId>
-          <version>${surefire.vertsion}</version>
+          <version>${surefire.version}</version>
         </plugin>
       </plugins>
     </pluginManagement>
@@ -181,7 +166,7 @@
 
       <plugin>
         <artifactId>maven-dependency-plugin</artifactId>
-        <version>3.0.0</version>
+        <version>3.0.1</version>
       </plugin>
       <plugin>
         <artifactId>maven-help-plugin</artifactId>
@@ -286,12 +271,4 @@
     </profile>
   </profiles>
 
-  <modules>
-    <module>awaitility</module>
-    <module>awaitility-proxy</module>
-    <module>awaitility-scala</module>
-    <module>awaitility-groovy</module>
-    <module>awaitility-osgi-test</module>
-    <module>awaitility-test-support</module>
-  </modules>
 </project>